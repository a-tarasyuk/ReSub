--- conflicted
+++ resolved
@@ -28,10 +28,9 @@
     "@types/enzyme": "3.10.3",
     "@types/enzyme-adapter-react-16": "1.0.5",
     "@types/jasmine": "3.3.13",
-<<<<<<< HEAD
-    "@types/lodash": "4.14.116",
-    "@types/react": "16.4.14",
-    "@types/react-dom": "16.0.11",
+    "@types/lodash": "4.14.136",
+    "@types/react": "16.8.23",
+    "@types/react-dom": "16.8.4",
     "@typescript-eslint/eslint-plugin": "1.12.0",
     "@typescript-eslint/parser": "1.12.0",
     "enzyme": "3.10.0",
@@ -39,13 +38,6 @@
     "eslint": "6.0.1",
     "eslint-config-skype": "0.1.7",
     "eslint-plugin-react": "7.14.2",
-=======
-    "@types/lodash": "4.14.136",
-    "@types/react": "16.8.23",
-    "@types/react-dom": "16.8.4",
-    "enzyme": "3.10.0",
-    "enzyme-adapter-react-16": "1.14.0",
->>>>>>> 3f12e4ba
     "fork-ts-checker-webpack-plugin": "1.4.3",
     "jasmine": "3.4.0",
     "jasmine-core": "3.4.0",
@@ -57,21 +49,13 @@
     "karma-spec-reporter": "0.0.32",
     "karma-webpack": "4.0.2",
     "npm-run-all": "4.1.5",
-    "react": "^16.2.0",
+    "react": "^16.8.6",
     "react-dom": "^16.8.6",
     "rimraf": "2.6.3",
     "ts-loader": "6.0.4",
-<<<<<<< HEAD
-    "tslint": "5.16.0",
+    "tslint": "5.18.0",
     "typescript": "3.5.3",
     "webpack": "4.36.1"
-=======
-    "ts-node": "8.3.0",
-    "tslint": "5.18.0",
-    "tslint-microsoft-contrib": "6.2.0",
-    "typescript": "3.5.3",
-    "webpack": "4.35.3"
->>>>>>> 3f12e4ba
   },
   "repository": {
     "type": "git",
