{
  "name": "resub",
<<<<<<< HEAD
  "version": "0.0.22",
=======
  "version": "1.0.0",
>>>>>>> 788187da
  "description": "A library for writing React components that automatically manage subscriptions to data sources simply by accessing them.",
  "author": "David de Regt <David.de.Regt@microsoft.com>",
  "scripts": {
    "prepare": "npm run test && npm run build",
    "build": "npm run tslint && ./node_modules/.bin/tsc",
    "test": "./node_modules/.bin/jest",
    "tslint": "tslint --project tsconfig.json -r tslint.json -r ./node_modules/tslint-microsoft-contrib --fix || true"
  },
  "dependencies": {
    "assert": "^1.4.1",
    "install": "^0.10.2",
    "lodash": "^4.17.0",
    "tslib": "^1.8.1"
  },
  "peerDependencies": {
<<<<<<< HEAD
    "react": "^16.2.0"
  },
  "devDependencies": {
    "@types/enzyme": "^3.1.6",
    "@types/jest": "^21.1.8",
    "@types/lodash": "^4.14.91",
    "@types/react": "^16.0.31",
    "@types/react-dom": "^16.0.3",
    "enzyme": "^3.2.0",
    "enzyme-adapter-react-16": "^1.1.1",
    "jest": "^22.0.1",
    "react": "^16.2.0",
    "react-dom": "^16.2.0",
    "react-test-renderer": "^16.2.0",
    "ts-jest": "^22.0.0",
    "ts-node": "^4.0.2",
    "tslint": "^5.0.0",
    "tslint-microsoft-contrib": "^5.0.1",
    "typescript": "2.6.2"
=======
    "react": "^16.0.0"
  },
  "devDependencies": {
    "@types/lodash": "4.14.74",
    "@types/node": "^8.5.1",
    "@types/react": "16.0.29",
    "@types/react-dom": "^16.0.3",
    "awesome-typescript-loader": "^3.2.1",
    "mocha": "^2.3.4",
    "react": "^16.0.0",
    "react-addons-test-utils": "^15.0.0",
    "react-dom": "^16.0.0",
    "tslib": "^1.7.1",
    "tslint": "^5.0.0",
    "tslint-microsoft-contrib": "^4.0.1",
    "typescript": "2.6.2",
    "webpack": "^3.3.0"
>>>>>>> 788187da
  },
  "repository": {
    "type": "git",
    "url": "https://github.com/Microsoft/ReSub"
  },
  "main": "index.js",
  "bugs": {
    "url": "https://github.com/Microsoft/ReSub/issues"
  },
  "keywords": [
    "react",
    "flux",
    "automatic",
    "subscriptions",
    "stores"
  ],
  "license": "MIT",
  "types": "dist/src/ReSub.d.ts"
}<|MERGE_RESOLUTION|>--- conflicted
+++ resolved
@@ -1,10 +1,6 @@
 {
   "name": "resub",
-<<<<<<< HEAD
-  "version": "0.0.22",
-=======
   "version": "1.0.0",
->>>>>>> 788187da
   "description": "A library for writing React components that automatically manage subscriptions to data sources simply by accessing them.",
   "author": "David de Regt <David.de.Regt@microsoft.com>",
   "scripts": {
@@ -20,8 +16,7 @@
     "tslib": "^1.8.1"
   },
   "peerDependencies": {
-<<<<<<< HEAD
-    "react": "^16.2.0"
+    "react": "^16.0.0"
   },
   "devDependencies": {
     "@types/enzyme": "^3.1.6",
@@ -40,25 +35,6 @@
     "tslint": "^5.0.0",
     "tslint-microsoft-contrib": "^5.0.1",
     "typescript": "2.6.2"
-=======
-    "react": "^16.0.0"
-  },
-  "devDependencies": {
-    "@types/lodash": "4.14.74",
-    "@types/node": "^8.5.1",
-    "@types/react": "16.0.29",
-    "@types/react-dom": "^16.0.3",
-    "awesome-typescript-loader": "^3.2.1",
-    "mocha": "^2.3.4",
-    "react": "^16.0.0",
-    "react-addons-test-utils": "^15.0.0",
-    "react-dom": "^16.0.0",
-    "tslib": "^1.7.1",
-    "tslint": "^5.0.0",
-    "tslint-microsoft-contrib": "^4.0.1",
-    "typescript": "2.6.2",
-    "webpack": "^3.3.0"
->>>>>>> 788187da
   },
   "repository": {
     "type": "git",
