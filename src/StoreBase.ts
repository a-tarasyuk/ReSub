--- conflicted
+++ resolved
@@ -14,11 +14,7 @@
 import * as _ from './lodashMini';
 import Options from './Options';
 import Instrumentation from './Instrumentation';
-<<<<<<< HEAD
-import { normalizeKeys, KeyOrKeys } from './utils';
-=======
-import { assert } from './utils';
->>>>>>> 8be35963
+import { assert, normalizeKeys, KeyOrKeys } from './utils';
 import { SubscriptionCallbackFunction } from './Types';
 
 export interface AutoSubscription {
