--- conflicted
+++ resolved
@@ -23,11 +23,6 @@
 import uniq from 'lodash/uniq';
 import pull from 'lodash/pull';
 import find from 'lodash/find';
-<<<<<<< HEAD
-import noop from 'lodash/noop';
-=======
-import map from 'lodash/map';
->>>>>>> ae7daf17
 import get from 'lodash/get';
 
 interface Dictionary<T> {
@@ -52,10 +47,5 @@
     uniq,
     pull,
     find,
-<<<<<<< HEAD
-    noop,
-=======
-    map,
->>>>>>> ae7daf17
     get,
 };