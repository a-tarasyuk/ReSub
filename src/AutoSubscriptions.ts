/**
* AutoSubscriptions.ts
* Author: Mark Davis
* Copyright: Microsoft 2016
*
* Method decorator for stores implementations, to help components auto-subscribe when they use certain methods.
*
* When an @autoSubscribe method is called, the most recent @enableAutoSubscribe method up the call stack will trigger its handler.
* When an @warnIfAutoSubscribeEnabled method is called, it will warn if the most recent @enableAutoSubscribe was in a component.
*/

// -- Property descriptors --
//
// Method decorator functions operate on descriptors, so here is a basic overview of descriptors. Every property (including methods) on
// every object (including the prototype) are recorded internally as more than just a value: they have some associated metadata, such as
// 'enumerable' or 'writable'. You can directly access this metadata by getting a descriptor for a particular key on an obj via
// `Object.getOwnPropertyDescriptor(obj, key)`. If the descriptor has 'configurable' set to false, then it cannot be changed. Otherwise,
// you can update it via `Object.defineProperty(obj, key, descriptor)`.
// Note: TypeScript will call these methods for you. Method/property descriptor functions are given the descriptor and return the changes.
//
// For auto-subscriptions, only 'value' is needed. The 'value' is what is given when someone writes `obj[key]` (or equivalently `obj.key`).
// Usually the pattern to change 'value' is (assuming 'value' is a method):
//
//   const existingMethod = descriptor.value;
//   descriptor.value = function InternalWrapper(...args) {
//     return existingMethod.apply(this, args);
//   };
//   return descriptor;
//
// Note: the previous 'value' (called 'existingMethod' in the above example) might not be the original method the developer wrote. Some
// other decorator might have replaced the 'value' with something else. If every new 'value' holds onto the 'value' that came before it,
// then this is kind of like a linked list ending with the original method (where the 'links' are function calls). However, you do not have
// to call the previous 'value', e.g. `if (!__DEV__) { descriptor.value = _.noop; }`.
//
// More info:
// https://developer.mozilla.org/en-US/docs/Web/JavaScript/Reference/Global_Objects/Object/getOwnPropertyDescriptor

// -- Decorator info --
//
// Decorators are called while the class is being defined, and method/property decorators are given a chance to modify a property
// descriptor (see above) before adding the method to the prototype. The can simply run some code and then return nothing, or they can
// modify/replace the descriptor.
//
// * Class decorators are only given the Target (class constructor, not the prototype).
//   @AutoSubscribeStore only runs some code, without changing the constructor.
//
// * Method/property decorators are given the Target (class prototype), the key (method name), and the existing descriptor.
//   @enableAutoSubscribe and @autoSubscribe wraps the 'value' so some custom logic can run every time the method is called.
//   @warnIfAutoSubscribeEnabled does nothing in production. For devs, it wraps the 'value' similar to the others.
//
// * Parameter decorators are given the Target (class prototype), the key (method name), and the index into the arguments list.
//   @key just records the index for that method.
//
// Note: TypeScript allows an arbitrary expression after the @, so long as it resolves to a function with the correct signiture. Thus using
// `@makeAutoSubscribeDecorator(false)` would be valid: the `makeAutoSubscribeDecorator(false)` would be evaluated to get the decorator,
// and then the decorator would be called with the parameters described above.
//
// Note: TypeScript does not automatically apply descriptors to child classes. If they want the decorator then they need to add it as well.
// For example, applying the @forbidAutoSubscribe decorator (does not actually exit) on ComponentBase.render could change the descriptor
// for that method in the prototype, but the child's render would be a different method. That would be completely useless: even if you call
// super.render, the descriptor's logic only applies until the end of that method, not the end of yours. This is why that functionality is
// exposes as a function instead of a decorator.

import * as _ from './lodashMini';
import * as Decorator from './Decorator';
import assert from './assert';
import Options from './Options';
import { StoreBase } from './StoreBase';

type MetadataIndex = {
    [methodName: string]: MetadataIndexData
};
type MetadataIndexData = {
    hasAutoSubscribeDecorator?: boolean;
    hasIndex?: never;
    index?: number
} | {
    hasAutoSubscribeDecorator?: boolean;
    hasIndex: true;
    index: number
};
type MetadataProperties = { __decorated?: boolean; };
type Metadata = MetadataIndex & MetadataProperties;

// Class prototype for decorated methods/parameters.
type InstanceTargetWithMetadata = InstanceTarget & {
    // Extra property shoved onto targets to hold auto-subscribe metadata.
    __resubMetadata: Metadata;
};

export type InstanceTarget = {};

// Callback and info for setting up auto-subscriptions.
export interface AutoSubscribeHandler {
    handle(instance: InstanceTarget, store: StoreBase, key: string): void;
}

const enum AutoOptions {
    None,
    Enabled,
    Forbid
}

// Holds the handler and info for using it.
interface HandlerWraper {
    handler: AutoSubscribeHandler|undefined;
    instance: InstanceTarget;

    useAutoSubscriptions: AutoOptions;
    inAutoSubscribe: boolean;
}

// The current handler info, or null if no handler is setup.
let handlerWrapper: HandlerWraper|undefined;

function createAutoSubscribeWrapper<T extends Function>(handler: AutoSubscribeHandler|undefined, useAutoSubscriptions: AutoOptions,
        existingMethod: T, thisArg: any): T {
    // Note: we need to be given 'this', so cannot use '=>' syntax.
    // Note: T might have other properties (e.g. T = { (): void; bar: number; }). We don't support that and need a cast.
    return <T><any>function AutoSubscribeWrapper(this: any, ...args: any[]) {

        // Decorators are given 'this', but normal callers can supply it as a parameter.
        const instance = thisArg || this;

        // The handler will now be given all auto-subscribe callbacks.
        const previousHandlerWrapper = handlerWrapper;
        handlerWrapper = {
            handler: handler,
            instance: instance,
            useAutoSubscriptions: useAutoSubscriptions,
            inAutoSubscribe: false
        };

        const result = _tryFinally(() => {
            return existingMethod.apply(instance, args);
        }, () => {
            // Restore the previous handler.
            handlerWrapper = previousHandlerWrapper;
        });

        return result;
    };
}

// Returns a new function with auto-subscriptions enabled.
export function enableAutoSubscribeWrapper<T extends Function>(handler: AutoSubscribeHandler, existingMethod: T, thisArg: any): T {
    return createAutoSubscribeWrapper(handler, AutoOptions.Enabled, existingMethod, thisArg);
}

// Returns a new function that warns if any auto-subscriptions would have been encountered.
export function forbidAutoSubscribeWrapper<T extends () => any>(existingMethod: T, thisArg?: any): T {
    if (!Options.development) {
        return thisArg ? existingMethod.bind(thisArg) : existingMethod;
    }
    return createAutoSubscribeWrapper(undefined, AutoOptions.Forbid, existingMethod, thisArg);
}

// Hooks up the handler for @autoSubscribe methods called later down the call stack.
export function enableAutoSubscribe(handler: AutoSubscribeHandler): MethodDecorator {
    return <T>(target: InstanceTarget, propertyKey: string|symbol, descriptor: TypedPropertyDescriptor<T>) => {
        // Note: T might have other properties (e.g. T = { (): void; bar: number; }). We don't support that and need a cast/assert.
        const existingMethod = <Function><any>descriptor.value;
        assert(_.isFunction(existingMethod), 'Can only use @enableAutoSubscribe on methods');

        descriptor.value = <T><any>enableAutoSubscribeWrapper(handler, existingMethod, undefined);
        return descriptor;
    };
}

// Wraps try/finally since those are not optimized.
function _tryFinally<TResult>(tryFunc: () => TResult, finallyFunc: Function): TResult {
    try {
        return tryFunc();
    } finally {
        finallyFunc();
    }
}

function instanceTargetToInstanceTargetWithMetadata(instanceTarget: InstanceTarget): InstanceTargetWithMetadata {
    // Upcast here and make sure property exists
    const newTarget = instanceTarget as InstanceTargetWithMetadata;
    newTarget.__resubMetadata = newTarget.__resubMetadata || {};
    return newTarget;
}

function getMethodMetadata(instance: InstanceTargetWithMetadata, methodName: string): MetadataIndexData {
    if (!instance.__resubMetadata[methodName]) {
        instance.__resubMetadata[methodName] = {};
    }
    return instance.__resubMetadata[methodName];
}

export const AutoSubscribeStore: ClassDecorator = <TFunction extends Function>(func: TFunction): TFunction => {
    // Upcast
    const target = instanceTargetToInstanceTargetWithMetadata(func.prototype);

    target.__resubMetadata.__decorated = true;

    if (Options.development) {
        // Add warning for non-decorated methods.
        _.forEach(Object.getOwnPropertyNames(target), property => {
            if (_.isFunction(target[property]) && property !== 'constructor') {
                const metaForMethod = target.__resubMetadata[property];
                if (!metaForMethod || !metaForMethod.hasAutoSubscribeDecorator) {
                    Decorator.decorate([warnIfAutoSubscribeEnabled], target, property, null);
                }
            }
        });
    }

    return func;
};

// Triggers the handler of the most recent @enableAutoSubscribe method called up the call stack.
function makeAutoSubscribeDecorator(shallow = false, defaultKeyValues: string[]): MethodDecorator {
    return <T>(target: InstanceTarget, methodName: string|symbol, descriptor: TypedPropertyDescriptor<T>) => {
        const methodNameString = methodName.toString();
        const targetWithMetadata = instanceTargetToInstanceTargetWithMetadata(target);
        const metaForMethod = getMethodMetadata(targetWithMetadata, methodNameString);

        // Record that the target is decorated.
        metaForMethod.hasAutoSubscribeDecorator = true;

        // Save the method being decorated. Note this might not be the original method if already decorated.
        // Note: T might have other properties (e.g. T = { (): void; bar: number; }). We don't support that and need a cast/assert.
        const existingMethod = <Function><any>descriptor.value;
        assert(_.isFunction(existingMethod), 'Can only use @autoSubscribe on methods');

        // Note: we need to be given 'this', so cannot use '=>' syntax.
        descriptor.value = <T><any>function AutoSubscribe(this: any, ...args: any[]) {
            assert(targetWithMetadata.__resubMetadata.__decorated, `Missing @AutoSubscribeStore class decorator: "${ methodNameString }"`);

            // Just call the method if no handler is setup.
            const scopedHandleWrapper = handlerWrapper;
            if (!scopedHandleWrapper || scopedHandleWrapper.useAutoSubscriptions === AutoOptions.None) {
                return existingMethod.apply(this, args);
            }

            // If this is forbidding auto-subscribe then do not go through the auto-subscribe path below.
            if (scopedHandleWrapper.useAutoSubscriptions === AutoOptions.Forbid) {
                assert(false, `Only Store methods WITHOUT the ` +
                    `@autoSubscribe decorator can be called right now (e.g. in render): "${ methodNameString }"`);

                return existingMethod.apply(this, args);
            }

            // Let the handler know about this auto-subscriptions, then proceed to the existing method.

            // Default to Key_All if no @key parameter.
            let specificKeyValues = defaultKeyValues;

            // Try to find an @key parameter in the target's metadata.
            if (metaForMethod.hasIndex) {
                let keyArg: number | string = args[metaForMethod.index];

                if (_.isNumber(keyArg)) {
                    keyArg = keyArg.toString();
                }

                assert(keyArg, `@key parameter must be given a non-empty string or number: ` +
                    `"${ methodNameString }"@${ metaForMethod.index } was given ${ JSON.stringify(keyArg) }`);

                assert(_.isString(keyArg), `@key parameter must be given a string or number: ` +
                    `"${ methodNameString }"@${ metaForMethod.index }`);

                specificKeyValues = [keyArg];
            }

            let wasInAutoSubscribe: boolean;
            const result = _tryFinally(() => {
                // Disable further auto-subscriptions if shallow.
                scopedHandleWrapper.useAutoSubscriptions = shallow ? AutoOptions.None : AutoOptions.Enabled;
                // Any further @warnIfAutoSubscribeEnabled methods are safe.
                wasInAutoSubscribe = scopedHandleWrapper.inAutoSubscribe;
                scopedHandleWrapper.inAutoSubscribe = true;

                // Let the handler know about this auto-subscription.
                _.forEach(specificKeyValues, specificKeyValue => {
                    scopedHandleWrapper.handler!!!.handle.apply(scopedHandleWrapper.instance, [scopedHandleWrapper.instance, this,
                        specificKeyValue]);
                });

                return existingMethod.apply(this, args);
            }, () => {
                // Must have been previously enabled to reach here.
                scopedHandleWrapper.useAutoSubscriptions = AutoOptions.Enabled;
                scopedHandleWrapper.inAutoSubscribe = wasInAutoSubscribe;
            });

            return result;
        };

        return descriptor;
    };
}

export const autoSubscribe = makeAutoSubscribeDecorator(true, [StoreBase.Key_All]);
export function autoSubscribeWithKey(keyOrKeys: string|number|(string|number)[]) {
<<<<<<< HEAD
    assert(keyOrKeys || _.isNumber(keyOrKeys), 'Must specify a key when using "autoSubscribeWithKey"');

    const keys = _.map(_.isArray(keyOrKeys) ? keyOrKeys : [keyOrKeys], key => _.isNumber(key) ? key.toString() : key);
=======
    assert.ok(keyOrKeys || _.isNumber(keyOrKeys), 'Must specify a key when using autoSubscribeWithKey');
    const keys = _.map(Array.isArray(keyOrKeys) ? keyOrKeys : [keyOrKeys], key => _.isNumber(key) ? key.toString() : key);
>>>>>>> 64c7c939
    return makeAutoSubscribeDecorator(true, keys);
}

// Records which parameter of an @autoSubscribe method is the key used for the subscription.
// Note: at most one @key can be applied to each method.
export function key(target: InstanceTarget, methodName: string, index: number) {
    const targetWithMetadata = instanceTargetToInstanceTargetWithMetadata(target);

    // Shorthand.
    const metaForMethod = getMethodMetadata(targetWithMetadata, methodName);

    assert(!metaForMethod.hasIndex, `Can only apply @key once per method: only the first will be used "${ methodName }"@${ index }`);

    // Save this parameter's index into the target's metadata.
    metaForMethod.index = index;
    metaForMethod.hasIndex = true;
}

export function disableWarnings<T extends Function>(target: InstanceTarget, methodName: string, descriptor: TypedPropertyDescriptor<T>) {
    const targetWithMetadata = instanceTargetToInstanceTargetWithMetadata(target);

    // Record that the target is decorated.
    const metaForMethod = getMethodMetadata(targetWithMetadata, methodName);
    metaForMethod.hasAutoSubscribeDecorator = true;

    if (!Options.development) {
        // Warnings are already disabled for production.
        return descriptor;
    }

    // Save the method being decorated. Note this might be another decorator method.
    const existingMethod = descriptor.value!!!;

    // Note: we need to be given 'this', so cannot use '=>' syntax.
    // Note: T might have other properties (e.g. T = { (): void; bar: number; }). We don't support that and need a cast.
    descriptor.value = <T><any>function DisableWarnings(this: any, ...args: any[]) {
        assert(targetWithMetadata.__resubMetadata.__decorated, `Missing @AutoSubscribeStore class decorator: "${ methodName }"`);

        // Just call the method if no handler is setup.
        const scopedHandleWrapper = handlerWrapper;
        if (!scopedHandleWrapper || scopedHandleWrapper.useAutoSubscriptions === AutoOptions.None) {
            return existingMethod.apply(this, args);
        }

        let wasInAutoSubscribe: boolean;
        let wasUseAutoSubscriptions: AutoOptions;
        const result = _tryFinally(() => {
            // Any further @warnIfAutoSubscribeEnabled methods are safe.
            wasInAutoSubscribe = scopedHandleWrapper.inAutoSubscribe;
            scopedHandleWrapper.inAutoSubscribe = true;

            // If in a forbidAutoSubscribeWrapper method, any further @autoSubscribe methods are safe.
            wasUseAutoSubscriptions = scopedHandleWrapper.useAutoSubscriptions;
            if (scopedHandleWrapper.useAutoSubscriptions === AutoOptions.Forbid) {
                scopedHandleWrapper.useAutoSubscriptions = AutoOptions.None;
            }

            return existingMethod.apply(this, args);
        }, () => {
            scopedHandleWrapper.inAutoSubscribe = wasInAutoSubscribe;
            scopedHandleWrapper.useAutoSubscriptions = wasUseAutoSubscriptions;
        });

        return result;
    };

    return descriptor;
}

// Warns if the method is used in components' @enableAutoSubscribe methods (relying on handler.enableWarnings). E.g.
// _buildState.
export function warnIfAutoSubscribeEnabled<T extends Function>(target: InstanceTarget, methodName: string,
        descriptor: TypedPropertyDescriptor<T>) {
    if (!Options.development) {
        // Disable warning for production.
        return descriptor;
    }

    const targetWithMetadata = instanceTargetToInstanceTargetWithMetadata(target);

    if (Options.development) {
        // Ensure the metadata is created for dev warnings
        getMethodMetadata(targetWithMetadata, methodName);
    }

    // Save the method being decorated. Note this might be another decorator method.
    const originalMethod = descriptor.value!!!;

    // Note: we need to be given 'this', so cannot use '=>' syntax.
    // Note: T might have other properties (e.g. T = { (): void; bar: number; }). We don't support that and need a cast.
    descriptor.value = <T><any>function WarnIfAutoSubscribeEnabled(this: any, ...args: any[]) {
        assert(targetWithMetadata.__resubMetadata.__decorated, `Missing @AutoSubscribeStore class decorator: "${ methodName }"`);
        assert(!handlerWrapper || handlerWrapper.useAutoSubscriptions !== AutoOptions.Enabled || handlerWrapper.inAutoSubscribe,
            `Only Store methods with the @autoSubscribe decorator can be called right now (e.g. in _buildState): "${ methodName }"`);

        return originalMethod.apply(this, args);
    };

    return descriptor;
}<|MERGE_RESOLUTION|>--- conflicted
+++ resolved
@@ -296,14 +296,8 @@
 
 export const autoSubscribe = makeAutoSubscribeDecorator(true, [StoreBase.Key_All]);
 export function autoSubscribeWithKey(keyOrKeys: string|number|(string|number)[]) {
-<<<<<<< HEAD
     assert(keyOrKeys || _.isNumber(keyOrKeys), 'Must specify a key when using "autoSubscribeWithKey"');
-
-    const keys = _.map(_.isArray(keyOrKeys) ? keyOrKeys : [keyOrKeys], key => _.isNumber(key) ? key.toString() : key);
-=======
-    assert.ok(keyOrKeys || _.isNumber(keyOrKeys), 'Must specify a key when using autoSubscribeWithKey');
     const keys = _.map(Array.isArray(keyOrKeys) ? keyOrKeys : [keyOrKeys], key => _.isNumber(key) ? key.toString() : key);
->>>>>>> 64c7c939
     return makeAutoSubscribeDecorator(true, keys);
 }
 
