/**
* AutoSubscriptions.ts
* Author: Mark Davis
* Copyright: Microsoft 2016
*
* Method decorator for stores implementations, to help components auto-subscribe when they use certain methods.
*
* When an @autoSubscribe method is called, the most recent @enableAutoSubscribe method up the call stack will trigger its handler.
* When an @warnIfAutoSubscribeEnabled method is called, it will warn if the most recent @enableAutoSubscribe was in a component.
*/

// -- Property descriptors --
//
// Method decorator functions operate on descriptors, so here is a basic overview of descriptors. Every property (including methods) on
// every object (including the prototype) are recorded internally as more than just a value: they have some associated metadata, such as
// 'enumerable' or 'writable'. You can directly access this metadata by getting a descriptor for a particular key on an obj via
// `Object.getOwnPropertyDescriptor(obj, key)`. If the descriptor has 'configurable' set to false, then it cannot be changed. Otherwise,
// you can update it via `Object.defineProperty(obj, key, descriptor)`.
// Note: TypeScript will call these methods for you. Method/property descriptor functions are given the descriptor and return the changes.
//
// For auto-subscriptions, only 'value' is needed. The 'value' is what is given when someone writes `obj[key]` (or equivalently `obj.key`).
// Usually the pattern to change 'value' is (assuming 'value' is a method):
//
//   const existingMethod = descriptor.value;
//   descriptor.value = function InternalWrapper(...args) {
//     return existingMethod.apply(this, args);
//   };
//   return descriptor;
//
// Note: the previous 'value' (called 'existingMethod' in the above example) might not be the original method the developer wrote. Some
// other decorator might have replaced the 'value' with something else. If every new 'value' holds onto the 'value' that came before it,
// then this is kind of like a linked list ending with the original method (where the 'links' are function calls). However, you do not have
// to call the previous 'value', e.g. `if (!__DEV__) { descriptor.value = _.noop; }`.
//
// More info:
// https://developer.mozilla.org/en-US/docs/Web/JavaScript/Reference/Global_Objects/Object/getOwnPropertyDescriptor

// -- Decorator info --
//
// Decorators are called while the class is being defined, and method/property decorators are given a chance to modify a property
// descriptor (see above) before adding the method to the prototype. The can simply run some code and then return nothing, or they can
// modify/replace the descriptor.
//
// * Class decorators are only given the Target (class constructor, not the prototype).
//   @AutoSubscribeStore only runs some code, without changing the constructor.
//
// * Method/property decorators are given the Target (class prototype), the key (method name), and the existing descriptor.
//   @enableAutoSubscribe and @autoSubscribe wraps the 'value' so some custom logic can run every time the method is called.
//   @warnIfAutoSubscribeEnabled does nothing in production. For devs, it wraps the 'value' similar to the others.
//
// * Parameter decorators are given the Target (class prototype), the key (method name), and the index into the arguments list.
//   @key just records the index for that method.
//
// Note: TypeScript allows an arbitrary expression after the @, so long as it resolves to a function with the correct signiture. Thus using
// `@makeAutoSubscribeDecorator(false)` would be valid: the `makeAutoSubscribeDecorator(false)` would be evaluated to get the decorator,
// and then the decorator would be called with the parameters described above.
//
// Note: TypeScript does not automatically apply descriptors to child classes. If they want the decorator then they need to add it as well.
// For example, applying the @forbidAutoSubscribe decorator (does not actually exit) on ComponentBase.render could change the descriptor
// for that method in the prototype, but the child's render would be a different method. That would be completely useless: even if you call
// super.render, the descriptor's logic only applies until the end of that method, not the end of yours. This is why that functionality is
// exposes as a function instead of a decorator.

import * as _ from './lodashMini';
import * as Decorator from './Decorator';
import Options from './Options';
<<<<<<< HEAD
import { normalizeKeys, KeyOrKeys } from './utils';
=======
import { assert } from './utils';
>>>>>>> 8be35963
import { StoreBase } from './StoreBase';

type MetadataIndex = {
    [methodName: string]: MetadataIndexData
};

type MetadataIndexData = {
    hasAutoSubscribeDecorator?: boolean;
    hasIndex?: never;
    index?: number
} | {
    hasAutoSubscribeDecorator?: boolean;
    hasIndex: true;
    index: number
};
type MetadataProperties = { __decorated?: boolean; };
type Metadata = MetadataIndex & MetadataProperties;

// Class prototype for decorated methods/parameters.
type InstanceTargetWithMetadata = InstanceTarget & {
    // Extra property shoved onto targets to hold auto-subscribe metadata.
    __resubMetadata: Metadata;
};

export type InstanceTarget = {};

// Callback and info for setting up auto-subscriptions.
export interface AutoSubscribeHandler {
    handle(instance: InstanceTarget, store: StoreBase, key: string): void;
}

const enum AutoOptions {
    None,
    Enabled,
    Forbid
}

// Holds the handler and info for using it.
interface HandlerWraper {
    handler: AutoSubscribeHandler|undefined;
    instance: InstanceTarget;

    useAutoSubscriptions: AutoOptions;
    inAutoSubscribe: boolean;
}

// The current handler info, or null if no handler is setup.
let handlerWrapper: HandlerWraper|undefined;

function createAutoSubscribeWrapper<T extends Function>(handler: AutoSubscribeHandler|undefined, useAutoSubscriptions: AutoOptions,
        existingMethod: T, thisArg: any): T {
    // Note: we need to be given 'this', so cannot use '=>' syntax.
    // Note: T might have other properties (e.g. T = { (): void; bar: number; }). We don't support that and need a cast.
    return <T><any>function AutoSubscribeWrapper(this: any, ...args: any[]) {

        // Decorators are given 'this', but normal callers can supply it as a parameter.
        const instance = thisArg || this;

        // The handler will now be given all auto-subscribe callbacks.
        const previousHandlerWrapper = handlerWrapper;
        handlerWrapper = {
            handler: handler,
            instance: instance,
            useAutoSubscriptions: useAutoSubscriptions,
            inAutoSubscribe: false
        };

        const result = _tryFinally(() => {
            return existingMethod.apply(instance, args);
        }, () => {
            // Restore the previous handler.
            handlerWrapper = previousHandlerWrapper;
        });

        return result;
    };
}

// Returns a new function with auto-subscriptions enabled.
export function enableAutoSubscribeWrapper<T extends Function>(handler: AutoSubscribeHandler, existingMethod: T, thisArg: any): T {
    return createAutoSubscribeWrapper(handler, AutoOptions.Enabled, existingMethod, thisArg);
}

// Returns a new function that warns if any auto-subscriptions would have been encountered.
export function forbidAutoSubscribeWrapper<T extends () => any>(existingMethod: T, thisArg?: any): T {
    if (!Options.development) {
        return thisArg ? existingMethod.bind(thisArg) : existingMethod;
    }
    return createAutoSubscribeWrapper(undefined, AutoOptions.Forbid, existingMethod, thisArg);
}

// Hooks up the handler for @autoSubscribe methods called later down the call stack.
export function enableAutoSubscribe(handler: AutoSubscribeHandler): MethodDecorator {
    return <T>(target: InstanceTarget, propertyKey: string|symbol, descriptor: TypedPropertyDescriptor<T>) => {
        // Note: T might have other properties (e.g. T = { (): void; bar: number; }). We don't support that and need a cast/assert.
        const existingMethod = <Function><any>descriptor.value;
        assert(_.isFunction(existingMethod), 'Can only use @enableAutoSubscribe on methods');

        descriptor.value = <T><any>enableAutoSubscribeWrapper(handler, existingMethod, undefined);
        return descriptor;
    };
}

// Wraps try/finally since those are not optimized.
function _tryFinally<TResult>(tryFunc: () => TResult, finallyFunc: Function): TResult {
    try {
        return tryFunc();
    } finally {
        finallyFunc();
    }
}

function instanceTargetToInstanceTargetWithMetadata(instanceTarget: InstanceTarget): InstanceTargetWithMetadata {
    // Upcast here and make sure property exists
    const newTarget = instanceTarget as InstanceTargetWithMetadata;
    newTarget.__resubMetadata = newTarget.__resubMetadata || {};
    return newTarget;
}

function getMethodMetadata(instance: InstanceTargetWithMetadata, methodName: string): MetadataIndexData {
    if (!instance.__resubMetadata[methodName]) {
        instance.__resubMetadata[methodName] = {};
    }
    return instance.__resubMetadata[methodName];
}

export const AutoSubscribeStore: ClassDecorator = <TFunction extends Function>(func: TFunction): TFunction => {
    // Upcast
    const target = instanceTargetToInstanceTargetWithMetadata(func.prototype);

    target.__resubMetadata.__decorated = true;

    if (Options.development) {
        // Add warning for non-decorated methods.
        _.forEach(Object.getOwnPropertyNames(target), property => {
            if (_.isFunction(target[property]) && property !== 'constructor') {
                const metaForMethod = target.__resubMetadata[property];
                if (!metaForMethod || !metaForMethod.hasAutoSubscribeDecorator) {
                    Decorator.decorate([warnIfAutoSubscribeEnabled], target, property, null);
                }
            }
        });
    }

    return func;
};

// Triggers the handler of the most recent @enableAutoSubscribe method called up the call stack.
function makeAutoSubscribeDecorator(shallow = false, defaultKeyValues: string[]): MethodDecorator {
    return <T>(target: InstanceTarget, methodName: string|symbol, descriptor: TypedPropertyDescriptor<T>) => {
        const methodNameString = methodName.toString();
        const targetWithMetadata = instanceTargetToInstanceTargetWithMetadata(target);
        const metaForMethod = getMethodMetadata(targetWithMetadata, methodNameString);

        // Record that the target is decorated.
        metaForMethod.hasAutoSubscribeDecorator = true;

        // Save the method being decorated. Note this might not be the original method if already decorated.
        // Note: T might have other properties (e.g. T = { (): void; bar: number; }). We don't support that and need a cast/assert.
        const existingMethod = <Function><any>descriptor.value;
        assert(_.isFunction(existingMethod), 'Can only use @autoSubscribe on methods');

        // Note: we need to be given 'this', so cannot use '=>' syntax.
        descriptor.value = <T><any>function AutoSubscribe(this: any, ...args: any[]) {
            assert(targetWithMetadata.__resubMetadata.__decorated, `Missing @AutoSubscribeStore class decorator: "${ methodNameString }"`);

            // Just call the method if no handler is setup.
            const scopedHandleWrapper = handlerWrapper;
            if (!scopedHandleWrapper || scopedHandleWrapper.useAutoSubscriptions === AutoOptions.None) {
                return existingMethod.apply(this, args);
            }

            // If this is forbidding auto-subscribe then do not go through the auto-subscribe path below.
            if (scopedHandleWrapper.useAutoSubscriptions === AutoOptions.Forbid) {
                assert(false, `Only Store methods WITHOUT the ` +
                    `@autoSubscribe decorator can be called right now (e.g. in render): "${ methodNameString }"`);

                return existingMethod.apply(this, args);
            }

            // Let the handler know about this auto-subscriptions, then proceed to the existing method.

            // Default to Key_All if no @key parameter.
            let specificKeyValues = defaultKeyValues;

            // Try to find an @key parameter in the target's metadata.
            if (metaForMethod.hasIndex) {
                let keyArg: number | string = args[metaForMethod.index];

                if (_.isNumber(keyArg)) {
                    keyArg = keyArg.toString();
                }

                assert(keyArg, `@key parameter must be given a non-empty string or number: ` +
                    `"${ methodNameString }"@${ metaForMethod.index } was given ${ JSON.stringify(keyArg) }`);

                assert(_.isString(keyArg), `@key parameter must be given a string or number: ` +
                    `"${ methodNameString }"@${ metaForMethod.index }`);

                specificKeyValues = [keyArg];
            }

            let wasInAutoSubscribe: boolean;
            const result = _tryFinally(() => {
                // Disable further auto-subscriptions if shallow.
                scopedHandleWrapper.useAutoSubscriptions = shallow ? AutoOptions.None : AutoOptions.Enabled;
                // Any further @warnIfAutoSubscribeEnabled methods are safe.
                wasInAutoSubscribe = scopedHandleWrapper.inAutoSubscribe;
                scopedHandleWrapper.inAutoSubscribe = true;

                // Let the handler know about this auto-subscription.
                _.forEach(specificKeyValues, specificKeyValue => {
                    scopedHandleWrapper.handler!!!.handle.apply(scopedHandleWrapper.instance, [scopedHandleWrapper.instance, this,
                        specificKeyValue]);
                });

                return existingMethod.apply(this, args);
            }, () => {
                // Must have been previously enabled to reach here.
                scopedHandleWrapper.useAutoSubscriptions = AutoOptions.Enabled;
                scopedHandleWrapper.inAutoSubscribe = wasInAutoSubscribe;
            });

            return result;
        };

        return descriptor;
    };
}

export const autoSubscribe = makeAutoSubscribeDecorator(true, [StoreBase.Key_All]);
<<<<<<< HEAD
export function autoSubscribeWithKey(keyOrKeys: KeyOrKeys) {
    assert.ok(keyOrKeys || _.isNumber(keyOrKeys), 'Must specify a key when using autoSubscribeWithKey');
    return makeAutoSubscribeDecorator(true, normalizeKeys(keyOrKeys));
=======
export function autoSubscribeWithKey(keyOrKeys: string|number|(string|number)[]) {
    assert(keyOrKeys || _.isNumber(keyOrKeys), 'Must specify a key when using "autoSubscribeWithKey"');
    const keys = _.map(Array.isArray(keyOrKeys) ? keyOrKeys : [keyOrKeys], key => _.isNumber(key) ? key.toString() : key);
    return makeAutoSubscribeDecorator(true, keys);
>>>>>>> 8be35963
}

// Records which parameter of an @autoSubscribe method is the key used for the subscription.
// Note: at most one @key can be applied to each method.
export function key(target: InstanceTarget, methodName: string, index: number) {
    const targetWithMetadata = instanceTargetToInstanceTargetWithMetadata(target);

    // Shorthand.
    const metaForMethod = getMethodMetadata(targetWithMetadata, methodName);

    assert(!metaForMethod.hasIndex, `Can only apply @key once per method: only the first will be used "${ methodName }"@${ index }`);

    // Save this parameter's index into the target's metadata.
    metaForMethod.index = index;
    metaForMethod.hasIndex = true;
}

export function disableWarnings<T extends Function>(target: InstanceTarget, methodName: string, descriptor: TypedPropertyDescriptor<T>) {
    const targetWithMetadata = instanceTargetToInstanceTargetWithMetadata(target);

    // Record that the target is decorated.
    const metaForMethod = getMethodMetadata(targetWithMetadata, methodName);
    metaForMethod.hasAutoSubscribeDecorator = true;

    if (!Options.development) {
        // Warnings are already disabled for production.
        return descriptor;
    }

    // Save the method being decorated. Note this might be another decorator method.
    const existingMethod = descriptor.value!!!;

    // Note: we need to be given 'this', so cannot use '=>' syntax.
    // Note: T might have other properties (e.g. T = { (): void; bar: number; }). We don't support that and need a cast.
    descriptor.value = <T><any>function DisableWarnings(this: any, ...args: any[]) {
        assert(targetWithMetadata.__resubMetadata.__decorated, `Missing @AutoSubscribeStore class decorator: "${ methodName }"`);

        // Just call the method if no handler is setup.
        const scopedHandleWrapper = handlerWrapper;
        if (!scopedHandleWrapper || scopedHandleWrapper.useAutoSubscriptions === AutoOptions.None) {
            return existingMethod.apply(this, args);
        }

        let wasInAutoSubscribe: boolean;
        let wasUseAutoSubscriptions: AutoOptions;
        const result = _tryFinally(() => {
            // Any further @warnIfAutoSubscribeEnabled methods are safe.
            wasInAutoSubscribe = scopedHandleWrapper.inAutoSubscribe;
            scopedHandleWrapper.inAutoSubscribe = true;

            // If in a forbidAutoSubscribeWrapper method, any further @autoSubscribe methods are safe.
            wasUseAutoSubscriptions = scopedHandleWrapper.useAutoSubscriptions;
            if (scopedHandleWrapper.useAutoSubscriptions === AutoOptions.Forbid) {
                scopedHandleWrapper.useAutoSubscriptions = AutoOptions.None;
            }

            return existingMethod.apply(this, args);
        }, () => {
            scopedHandleWrapper.inAutoSubscribe = wasInAutoSubscribe;
            scopedHandleWrapper.useAutoSubscriptions = wasUseAutoSubscriptions;
        });

        return result;
    };

    return descriptor;
}

// Warns if the method is used in components' @enableAutoSubscribe methods (relying on handler.enableWarnings). E.g.
// _buildState.
export function warnIfAutoSubscribeEnabled<T extends Function>(target: InstanceTarget, methodName: string,
        descriptor: TypedPropertyDescriptor<T>) {
    if (!Options.development) {
        // Disable warning for production.
        return descriptor;
    }

    const targetWithMetadata = instanceTargetToInstanceTargetWithMetadata(target);

    if (Options.development) {
        // Ensure the metadata is created for dev warnings
        getMethodMetadata(targetWithMetadata, methodName);
    }

    // Save the method being decorated. Note this might be another decorator method.
    const originalMethod = descriptor.value!!!;

    // Note: we need to be given 'this', so cannot use '=>' syntax.
    // Note: T might have other properties (e.g. T = { (): void; bar: number; }). We don't support that and need a cast.
    descriptor.value = <T><any>function WarnIfAutoSubscribeEnabled(this: any, ...args: any[]) {
        assert(targetWithMetadata.__resubMetadata.__decorated, `Missing @AutoSubscribeStore class decorator: "${ methodName }"`);
        assert(!handlerWrapper || handlerWrapper.useAutoSubscriptions !== AutoOptions.Enabled || handlerWrapper.inAutoSubscribe,
            `Only Store methods with the @autoSubscribe decorator can be called right now (e.g. in _buildState): "${ methodName }"`);

        return originalMethod.apply(this, args);
    };

    return descriptor;
}<|MERGE_RESOLUTION|>--- conflicted
+++ resolved
@@ -64,11 +64,7 @@
 import * as _ from './lodashMini';
 import * as Decorator from './Decorator';
 import Options from './Options';
-<<<<<<< HEAD
-import { normalizeKeys, KeyOrKeys } from './utils';
-=======
-import { assert } from './utils';
->>>>>>> 8be35963
+import { assert, normalizeKeys, KeyOrKeys } from './utils';
 import { StoreBase } from './StoreBase';
 
 type MetadataIndex = {
@@ -300,16 +296,9 @@
 }
 
 export const autoSubscribe = makeAutoSubscribeDecorator(true, [StoreBase.Key_All]);
-<<<<<<< HEAD
 export function autoSubscribeWithKey(keyOrKeys: KeyOrKeys) {
-    assert.ok(keyOrKeys || _.isNumber(keyOrKeys), 'Must specify a key when using autoSubscribeWithKey');
+    assert(keyOrKeys || _.isNumber(keyOrKeys), 'Must specify a key when using autoSubscribeWithKey');
     return makeAutoSubscribeDecorator(true, normalizeKeys(keyOrKeys));
-=======
-export function autoSubscribeWithKey(keyOrKeys: string|number|(string|number)[]) {
-    assert(keyOrKeys || _.isNumber(keyOrKeys), 'Must specify a key when using "autoSubscribeWithKey"');
-    const keys = _.map(Array.isArray(keyOrKeys) ? keyOrKeys : [keyOrKeys], key => _.isNumber(key) ? key.toString() : key);
-    return makeAutoSubscribeDecorator(true, keys);
->>>>>>> 8be35963
 }
 
 // Records which parameter of an @autoSubscribe method is the key used for the subscription.
